'''
    This is file is to execute the inference for a single image or a folder input
'''
import argparse
import time
import os, sys, cv2, shutil, warnings
import torch
from torchvision.transforms import ToTensor
from torchvision.utils import save_image
warnings.simplefilter("default")
os.environ["PYTHONWARNINGS"] = "default"


# Import files from the local folder
root_path = os.path.abspath('.')
sys.path.append(root_path)
from test_code.test_utils import load_grl, load_rrdb, load_dat, load_cunet



@torch.no_grad      # You must add these time, else it will have Out of Memory
def super_resolve_img(generator, input_path, output_path=None, weight_dtype=torch.float32, downsample_threshold=-1, crop_for_4x=True):
    ''' Super Resolve a low resolution image
    Args:
        generator (torch):              the generator class that is already loaded
        input_path (str):               the path to the input lr images
        output_path (str):              the directory to store the generated images
        weight_dtype (bool):            the weight type (float32/float16)
        downsample_threshold (int):     the threshold of height/width (short side) to downsample the input
        crop_for_4x (bool):             whether we crop the lr images to match 4x scale (needed for some situation)
    '''
    print("Processing image {}".format(input_path))
    
    # Read the image and do preprocess
    img_lr = cv2.imread(input_path)
    h, w, c = img_lr.shape


    # Downsample if needed
    short_side = min(h, w)
    if downsample_threshold != -1 and short_side > downsample_threshold:
        resize_ratio = short_side / downsample_threshold
        img_lr = cv2.resize(img_lr, (int(w/resize_ratio), int(h/resize_ratio)), interpolation = cv2.INTER_LINEAR)


    # Crop if needed
    if crop_for_4x:
        h, w, _ = img_lr.shape
        if h % 4 != 0:
            img_lr = img_lr[:4*(h//4),:,:]
        if w % 4 != 0:
            img_lr = img_lr[:,:4*(w//4),:]


    # Transform to tensor
    img_lr = cv2.cvtColor(img_lr, cv2.COLOR_BGR2RGB)
    img_lr = ToTensor()(img_lr).unsqueeze(0).cuda()     # Use tensor format
    img_lr = img_lr.to(dtype=weight_dtype)
    
    
    # Model inference
    print("lr shape is ", img_lr.shape)
    super_resolved_img = generator(img_lr)

    # Store the generated result
    with torch.cuda.amp.autocast():
        if output_path is not None:
            save_image(super_resolved_img, output_path)

    # Empty the cache everytime you finish processing one image
    torch.cuda.empty_cache() 
    
    return super_resolved_img




if __name__ == "__main__":
    
    # Fundamental setting
    parser = argparse.ArgumentParser()
    parser.add_argument('--input_dir', type = str, default = '__assets__/lr_inputs', help="Can be either single image input or a folder input")
<<<<<<< HEAD
    parser.add_argument('--model', type = str, default = 'GRL', help=" 'GRL' || 'RRDB' (for ESRNET & ESRGAN) || 'CUNET' (for Real-ESRGAN) ")
    parser.add_argument('--scale', type = int, default = 4, help="Upscaler factor")
=======
    parser.add_argument('--store_dir', type = str, default = 'sample_outputs', help="The folder to store the super-resolved images")
    parser.add_argument('--model', type = str, default = 'GRL', help=" 'GRL' || 'RRDB' (for ESRNET & ESRGAN) || 'DAT' || 'CUNET' (for Real-ESRGAN) ")
    parser.add_argument('--scale', type = int, default = 4, help="Up scaler factor")
>>>>>>> 8a6e716a
    parser.add_argument('--weight_path', type = str, default = 'pretrained/4x_APISR_GRL_GAN_generator.pth', help="Weight path directory, usually under saved_models folder")
    parser.add_argument('--downsample_threshold', type = int, default = -1, help="Downsample with same aspect ratio if the height/width (short side) is over the threshold limit, recomemnd to set as 720")
    parser.add_argument('--float16_inference', type = bool, default = False, help="The folder to store the super-resolved images")      # Currently, this is only supported in RRDB, there is some bug with GRL model
    args = parser.parse_args()
    
<<<<<<< HEAD
    # Sample Command
    # 4x GRL (Default):     python test_code/inference.py --model GRL --scale 4 --weight_path pretrained/4x_APISR_GRL_GAN_generator.pth
    # 4x RRDB:              python test_code/inference.py --model RRDB --scale 4 --weight_path pretrained/4x_APISR_RRDB_GAN_generator.pth
    # 2x RRDB:              python test_code/inference.py --model RRDB --scale 2 --weight_path pretrained/2x_APISR_RRDB_GAN_generator.pth
=======
    # Sample Command:
    # 4x GRL (Default):     python test_code/inference.py --model GRL --scale 4 --downsample_threshold 1080 --weight_path pretrained/4x_APISR_GRL_GAN_generator.pth
    # 4X DAT:               python test_code/inference.py --model DAT --scale 4 --downsample_threshold 720 --weight_path saved_models/dat_best_generator.pth
    # 2x RRDB:              python test_code/inference.py --model RRDB --scale 2 --downsample_threshold 1080 --weight_path pretrained/2x_APISR_RRDB_GAN_generator.pth
    
>>>>>>> 8a6e716a


    # Read argument and prepare the folder needed
    input_dir = args.input_dir
    model = args.model
    weight_path = args.weight_path
    store_dir = args.store_dir
    scale = args.scale
    downsample_threshold = args.downsample_threshold
    float16_inference = args.float16_inference
    
    
    # Check the path of the weight
    if not os.path.exists(weight_path):
        print("we cannot locate weight path ", weight_path) 
        # TODO: I am not sure if I should automatically download weight from github release based on the upscale factor and model name.
        os._exit(0)
    
    
    # Prepare the store folder
    if os.path.exists(store_dir):
        shutil.rmtree(store_dir)
    os.makedirs(store_dir)



    # Define the weight type
    if float16_inference:
        torch.backends.cudnn.benchmark = True
        weight_dtype = torch.float16
    else:
        weight_dtype = torch.float32
        

    # Load the model
    if model == "GRL":
        generator = load_grl(weight_path, scale=scale)  # GRL for Real-World SR only support 4x upscaling

    elif model == "DAT":
        generator = load_dat(weight_path, scale=scale)  # GRL for Real-World SR only support 4x upscaling

    elif model == "RRDB":
        generator = load_rrdb(weight_path, scale=scale)  # Can be any size
    generator = generator.to(dtype=weight_dtype)


    start = time.time()
    # Take the input path and do inference
    if os.path.isdir(store_dir):    # If the input is a directory, we will iterate it
        for filename in sorted(os.listdir(input_dir)):
            input_path = os.path.join(input_dir, filename)
            output_path = os.path.join(store_dir, "".join(filename.split('.')[:-1])+".png")
            # In default, we will automatically use crop to match 4x size
            super_resolve_img(generator, input_path, output_path, weight_dtype, downsample_threshold, crop_for_4x=True)
            
    else:   # If the input is a single image, we will process it directly and write on the same folder
        filename = os.path.split(input_dir)[-1].split('.')[0]
        output_path = os.path.join(store_dir, filename+"_"+str(scale)+"x.png")
        # In default, we will automatically use crop to match 4x size
<<<<<<< HEAD
        super_resolve_img(generator, input_dir, output_path, weight_dtype, crop_for_4x=True)
    end = time.time()
    
    print("Total inference time spent is ", end-start)
=======
        super_resolve_img(generator, input_dir, output_path, weight_dtype, downsample_threshold, crop_for_4x=True)

>>>>>>> 8a6e716a
    







        <|MERGE_RESOLUTION|>--- conflicted
+++ resolved
@@ -80,31 +80,21 @@
     # Fundamental setting
     parser = argparse.ArgumentParser()
     parser.add_argument('--input_dir', type = str, default = '__assets__/lr_inputs', help="Can be either single image input or a folder input")
-<<<<<<< HEAD
-    parser.add_argument('--model', type = str, default = 'GRL', help=" 'GRL' || 'RRDB' (for ESRNET & ESRGAN) || 'CUNET' (for Real-ESRGAN) ")
     parser.add_argument('--scale', type = int, default = 4, help="Upscaler factor")
-=======
     parser.add_argument('--store_dir', type = str, default = 'sample_outputs', help="The folder to store the super-resolved images")
     parser.add_argument('--model', type = str, default = 'GRL', help=" 'GRL' || 'RRDB' (for ESRNET & ESRGAN) || 'DAT' || 'CUNET' (for Real-ESRGAN) ")
-    parser.add_argument('--scale', type = int, default = 4, help="Up scaler factor")
->>>>>>> 8a6e716a
     parser.add_argument('--weight_path', type = str, default = 'pretrained/4x_APISR_GRL_GAN_generator.pth', help="Weight path directory, usually under saved_models folder")
-    parser.add_argument('--downsample_threshold', type = int, default = -1, help="Downsample with same aspect ratio if the height/width (short side) is over the threshold limit, recomemnd to set as 720")
+    parser.add_argument('--downsample_threshold', type = int, default = -1, help="Downsample with same aspect ratio if the height/width (short side) is over the threshold limit, recommend to set as 720")
     parser.add_argument('--float16_inference', type = bool, default = False, help="The folder to store the super-resolved images")      # Currently, this is only supported in RRDB, there is some bug with GRL model
     args = parser.parse_args()
     
-<<<<<<< HEAD
-    # Sample Command
-    # 4x GRL (Default):     python test_code/inference.py --model GRL --scale 4 --weight_path pretrained/4x_APISR_GRL_GAN_generator.pth
-    # 4x RRDB:              python test_code/inference.py --model RRDB --scale 4 --weight_path pretrained/4x_APISR_RRDB_GAN_generator.pth
-    # 2x RRDB:              python test_code/inference.py --model RRDB --scale 2 --weight_path pretrained/2x_APISR_RRDB_GAN_generator.pth
-=======
+
     # Sample Command:
     # 4x GRL (Default):     python test_code/inference.py --model GRL --scale 4 --downsample_threshold 1080 --weight_path pretrained/4x_APISR_GRL_GAN_generator.pth
-    # 4X DAT:               python test_code/inference.py --model DAT --scale 4 --downsample_threshold 720 --weight_path saved_models/dat_best_generator.pth
+    # 4X DAT:               python test_code/inference.py --model DAT --scale 4 --downsample_threshold 720 --weight_path pretrained/4x_APISR_DAT_GAN_generator.pth
+    # 4x RRDB:              python test_code/inference.py --model RRDB --scale 4 --downsample_threshold 1080 --weight_path pretrained/4x_APISR_RRDB_GAN_generator.pth
     # 2x RRDB:              python test_code/inference.py --model RRDB --scale 2 --downsample_threshold 1080 --weight_path pretrained/2x_APISR_RRDB_GAN_generator.pth
     
->>>>>>> 8a6e716a
 
 
     # Read argument and prepare the folder needed
@@ -148,7 +138,9 @@
 
     elif model == "RRDB":
         generator = load_rrdb(weight_path, scale=scale)  # Can be any size
+        
     generator = generator.to(dtype=weight_dtype)
+
 
 
     start = time.time()
@@ -164,15 +156,11 @@
         filename = os.path.split(input_dir)[-1].split('.')[0]
         output_path = os.path.join(store_dir, filename+"_"+str(scale)+"x.png")
         # In default, we will automatically use crop to match 4x size
-<<<<<<< HEAD
-        super_resolve_img(generator, input_dir, output_path, weight_dtype, crop_for_4x=True)
+        super_resolve_img(generator, input_dir, output_path, weight_dtype, downsample_threshold, crop_for_4x=True)
+        
     end = time.time()
-    
     print("Total inference time spent is ", end-start)
-=======
-        super_resolve_img(generator, input_dir, output_path, weight_dtype, downsample_threshold, crop_for_4x=True)
 
->>>>>>> 8a6e716a
     
 
 
